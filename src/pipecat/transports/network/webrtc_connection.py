--- conflicted
+++ resolved
@@ -49,7 +49,9 @@
 
 
 class SignallingMessage:
-    Inbound = Union[TrackStatusMessage, RenegotiateMessage, PeerLeftMessage]  # in case we need to add new messages in the future
+    Inbound = Union[
+        TrackStatusMessage, RenegotiateMessage, PeerLeftMessage
+    ]  # in case we need to add new messages in the future
     outbound = Union[RenegotiateMessage, PeerLeftMessage]
 
 
@@ -92,7 +94,9 @@
 
 
 class SmallWebRTCConnection(BaseObject):
-    def __init__(self, ice_servers: Optional[List[Union[str, RTCIceServer]]] = None, initiator: bool = False):
+    def __init__(
+        self, ice_servers: Optional[List[Union[str, RTCIceServer]]] = None, initiator: bool = False
+    ):
         super().__init__()
         if not ice_servers:
             self.ice_servers: List[IceServer] = []
@@ -157,6 +161,7 @@
         # Only set up datachannel listener when we're not the initiator
         # When we're initiator, we create the data channel explicitly
         if not self._initiator:
+
             @self._pc.on("datachannel")
             def on_datachannel(channel):
                 logger.debug(f"Data channel created: {channel}")
@@ -179,23 +184,13 @@
                         if isinstance(message, str) and message.startswith("ping"):
                             self._last_received_time = time.time()
                         else:
-<<<<<<< HEAD
-                            json_message = json.loads(message)
-                            if json_message["type"] == SIGNALLING_TYPE and json_message.get("message"):
-                                self._handle_signalling_message(json_message["message"])
-                            else:
-                                await self._call_event_handler("app-message", json_message)
-                    except Exception as e:
-                        logger.exception(f"Error parsing JSON message {message}, {e}")
-=======
                             if self.is_connected():
                                 await self._call_event_handler("app-message", json_message)
                             else:
                                 logger.debug("Client not connected. Queuing app-message.")
                                 self._pending_app_messages.append(json_message)
-                except Exception as e:
-                    logger.exception(f"Error parsing JSON message {message}, {e}")
->>>>>>> 3eed3160
+                    except Exception as e:
+                        logger.exception(f"Error parsing JSON message {message}, {e}")
 
         # Despite the fact that aiortc provides this listener, they don't have a status for "disconnected"
         # So, in case we loose connection, this event will not be triggered
@@ -256,7 +251,7 @@
 
         In responder mode: set remote offer and create answer
         In initiator mode: raises an exception (use create_offer instead)
-        
+
         Raises:
             ValueError: If called in initiator mode
         """
@@ -266,10 +261,10 @@
 
     async def connect(self):
         """Establish the connection.
-        
+
         In responder mode: connects using the previously initialized SDP
         In initiator mode: requires an offer to have been created and an answer processed
-        
+
         Raises:
             RuntimeError: If called in initiator mode without a processed answer
         """
@@ -278,10 +273,14 @@
         # If initiator mode, we must have both offer and answer before connecting
         if self._initiator:
             if not self._offer:
-                raise RuntimeError("Cannot connect in initiator mode without creating an offer first")
+                raise RuntimeError(
+                    "Cannot connect in initiator mode without creating an offer first"
+                )
             if not self._answer:
-                raise RuntimeError("Cannot connect in initiator mode without processing an answer first")
-            
+                raise RuntimeError(
+                    "Cannot connect in initiator mode without processing an answer first"
+                )
+
         # If we already connected, trigger again the connected event
         if self.is_connected():
             await self._call_event_handler("connected")
@@ -465,7 +464,7 @@
 
     async def create_offer(self):
         """Creates an SDP offer when in initiator mode.
-        
+
         Includes both data channel and audio/video transceivers.
 
         Returns:
@@ -490,7 +489,6 @@
                 message = self._message_queue.pop(0)
                 logger.debug(f"Flushing message to data channel: {message}")
                 self._data_channel.send(message)
-
 
         @self._data_channel.on("message")
         async def on_message(message):
@@ -540,6 +538,6 @@
         logger.debug("Processing answer as initiator")
         self._answer = RTCSessionDescription(sdp=sdp, type=type)
         await self._pc.setRemoteDescription(self._answer)
- 
+
         # Force transceivers to sendrecv mode
         self.force_transceivers_to_send_recv()