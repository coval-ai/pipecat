#
# Copyright (c) 2024, Daily
#
# SPDX-License-Identifier: BSD 2-Clause License
#

import json
import uuid
import base64
import asyncio

from typing import AsyncGenerator, Optional
from pydantic.main import BaseModel

from pipecat.frames.frames import (
    CancelFrame,
    ErrorFrame,
    Frame,
    StartInterruptionFrame,
    StartFrame,
    EndFrame,
    TTSAudioRawFrame,
    TTSStartedFrame,
    TTSStoppedFrame,
    LLMFullResponseEndFrame
)
from pipecat.processors.frame_processor import FrameDirection
from pipecat.transcriptions.language import Language
from pipecat.services.ai_services import AsyncWordTTSService, TTSService

from loguru import logger

# See .env.example for Cartesia configuration needed
try:
    from cartesia import AsyncCartesia
    import websockets
except ModuleNotFoundError as e:
    logger.error(f"Exception: {e}")
    logger.error(
        "In order to use Cartesia, you need to `pip install pipecat-ai[cartesia]`. Also, set `CARTESIA_API_KEY` environment variable.")
    raise Exception(f"Missing module: {e}")


def language_to_cartesia_language(language: Language) -> str | None:
    match language:
        case Language.DE:
            return "de"
        case Language.EN:
            return "en"
        case Language.ES:
            return "es"
        case Language.FR:
            return "fr"
        case Language.JA:
            return "ja"
        case Language.PT:
            return "pt"
        case Language.ZH:
            return "zh"
    return None


class CartesiaTTSService(AsyncWordTTSService):
    class InputParams(BaseModel):
        encoding: Optional[str] = "pcm_s16le"
        sample_rate: Optional[int] = 16000
        container: Optional[str] = "raw"
        language: Optional[str] = "en"
        speed: Optional[str] = None
        emotion: Optional[list[str]] = []

    def __init__(
            self,
            *,
            api_key: str,
            voice_id: str,
            cartesia_version: str = "2024-06-10",
            url: str = "wss://api.cartesia.ai/tts/websocket",
            model_id: str = "sonic-english",
            params: InputParams = InputParams(),
            **kwargs):
        # Aggregating sentences still gives cleaner-sounding results and fewer
        # artifacts than streaming one word at a time. On average, waiting for a
        # full sentence should only "cost" us 15ms or so with GPT-4o or a Llama
        # 3 model, and it's worth it for the better audio quality.
        #
        # We also don't want to automatically push LLM response text frames,
        # because the context aggregators will add them to the LLM context even
        # if we're interrupted. Cartesia gives us word-by-word timestamps. We
        # can use those to generate text frames ourselves aligned with the
        # playout timing of the audio!
        super().__init__(aggregate_sentences=True, push_text_frames=False, sample_rate=sample_rate, **kwargs)

        self._api_key = api_key
        self._cartesia_version = cartesia_version
        self._url = url
        self._voice_id = voice_id
        self.set_model_name(model_id)
        self._output_format = {
            "container": params.container,
            "encoding": params.encoding,
            "sample_rate": params.sample_rate,
        }
        self._language = params.language
        self._speed = params.speed
        self._emotion = params.emotion

        self._websocket = None
        self._context_id = None
        self._receive_task = None

    def can_generate_metrics(self) -> bool:
        return True

    async def set_model(self, model: str):
        await super().set_model(model)
        logger.debug(f"Switching TTS model to: [{model}]")

    async def set_voice(self, voice: str):
        logger.debug(f"Switching TTS voice to: [{voice}]")
        self._voice_id = voice

    async def set_speed(self, speed: str):
        logger.debug(f"Switching TTS speed to: [{speed}]")
        self._speed = speed

    async def set_emotion(self, emotion: list[str]):
        logger.debug(f"Switching TTS emotion to: [{emotion}]")
        self._emotion = emotion

    async def set_language(self, language: Language):
        logger.debug(f"Switching TTS language to: [{language}]")
        self._language = language_to_cartesia_language(language)

    async def start(self, frame: StartFrame):
        await super().start(frame)
        await self._connect()

    async def stop(self, frame: EndFrame):
        await super().stop(frame)
        await self._disconnect()

    async def cancel(self, frame: CancelFrame):
        await super().cancel(frame)
        await self._disconnect()

    async def _connect(self):
        try:
            self._websocket = await websockets.connect(
                f"{self._url}?api_key={self._api_key}&cartesia_version={
                    self._cartesia_version}"
            )
            self._receive_task = self.get_event_loop().create_task(self._receive_task_handler())
        except Exception as e:
            logger.error(f"{self} initialization error: {e}")
            self._websocket = None

    async def _disconnect(self):
        try:
            await self.stop_all_metrics()

            if self._websocket:
                await self._websocket.close()
                self._websocket = None

            if self._receive_task:
                self._receive_task.cancel()
                await self._receive_task
                self._receive_task = None

            self._context_id = None
        except Exception as e:
            logger.error(f"{self} error closing websocket: {e}")

    def _get_websocket(self):
        if self._websocket:
            return self._websocket
        raise Exception("Websocket not connected")

    async def _handle_interruption(self, frame: StartInterruptionFrame, direction: FrameDirection):
        await super()._handle_interruption(frame, direction)
        await self.stop_all_metrics()
        await self.push_frame(LLMFullResponseEndFrame())
        self._context_id = None

    async def flush_audio(self):
        if not self._context_id or not self._websocket:
            return
        logger.trace("Flushing audio")
        msg = {
            "transcript": "",
            "continue": False,
            "context_id": self._context_id,
            "model_id": self.model_name,
            "voice": {
                "mode": "id",
                "id": self._voice_id
            },
            "output_format": self._output_format,
            "language": self._language,
            "add_timestamps": True,
        }
        await self._websocket.send(json.dumps(msg))

    async def _receive_task_handler(self):
        try:
            async for message in self._get_websocket():
                msg = json.loads(message)
                if not msg or msg["context_id"] != self._context_id:
                    continue
                if msg["type"] == "done":
                    await self.stop_ttfb_metrics()
                    await self.push_frame(TTSStoppedFrame())
                    # Unset _context_id but not the _context_id_start_timestamp
                    # because we are likely still playing out audio and need the
                    # timestamp to set send context frames.
                    self._context_id = None
                    await self.add_word_timestamps([("LLMFullResponseEndFrame", 0)])
                elif msg["type"] == "timestamps":
                    await self.add_word_timestamps(
                        list(zip(msg["word_timestamps"]["words"],
                             msg["word_timestamps"]["start"]))
                    )
                elif msg["type"] == "chunk":
                    await self.stop_ttfb_metrics()
                    self.start_word_timestamps()
                    frame = TTSAudioRawFrame(
                        audio=base64.b64decode(msg["data"]),
                        sample_rate=self._output_format["sample_rate"],
                        num_channels=1
                    )
                    await self.push_frame(frame)
                elif msg["type"] == "error":
                    logger.error(f"{self} error: {msg}")
                    await self.push_frame(TTSStoppedFrame())
                    await self.stop_all_metrics()
                    await self.push_error(ErrorFrame(f'{self} error: {msg["error"]}'))
                else:
                    logger.error(
                        f"Cartesia error, unknown message type: {msg}")
        except asyncio.CancelledError:
            pass
        except Exception as e:
            logger.error(f"{self} exception: {e}")

    async def run_tts(self, text: str) -> AsyncGenerator[Frame, None]:
        logger.debug(f"Generating TTS: [{text}]")

        try:
            if not self._websocket:
                await self._connect()

            if not self._context_id:
                await self.push_frame(TTSStartedFrame())
                await self.start_ttfb_metrics()
                self._context_id = str(uuid.uuid4())

            voice_config = {
                "mode": "id",
                "id": self._voice_id
            }

            if self._speed or self._emotion:
                voice_config["__experimental_controls"] = {}
                if self._speed:
                    voice_config["__experimental_controls"]["speed"] = self._speed
                if self._emotion:
                    voice_config["__experimental_controls"]["emotion"] = self._emotion

            msg = {
                "transcript": text + " ",
                "continue": True,
                "context_id": self._context_id,
<<<<<<< HEAD
                "model_id": self._model_id,
                "voice": voice_config,
=======
                "model_id": self.model_name,
                "voice": {
                    "mode": "id",
                    "id": self._voice_id
                },
>>>>>>> 9a4e749c
                "output_format": self._output_format,
                "language": self._language,
                "add_timestamps": True,
            }
            try:
                await self._get_websocket().send(json.dumps(msg))
                await self.start_tts_usage_metrics(text)
            except Exception as e:
                logger.error(f"{self} error sending message: {e}")
                await self.push_frame(TTSStoppedFrame())
                await self._disconnect()
                await self._connect()
                return
            yield None
        except Exception as e:
            logger.error(f"{self} exception: {e}")


class CartesiaHttpTTSService(TTSService):

    def __init__(
            self,
            *,
            api_key: str,
            voice_id: str,
            model_id: str = "sonic-english",
            base_url: str = "https://api.cartesia.ai",
            encoding: str = "pcm_s16le",
            sample_rate: int = 16000,
            language: str = "en",
            **kwargs):
        super().__init__(**kwargs)

        self._api_key = api_key
        self._voice_id = voice_id
        self._model_id = model_id
        self._output_format = {
            "container": "raw",
            "encoding": encoding,
            "sample_rate": sample_rate,
        }
        self._language = language

        self._client = AsyncCartesia(api_key=api_key, base_url=base_url)

    def can_generate_metrics(self) -> bool:
        return True

    async def set_model(self, model: str):
        logger.debug(f"Switching TTS model to: [{model}]")
        self._model_id = model

    async def set_voice(self, voice: str):
        logger.debug(f"Switching TTS voice to: [{voice}]")
        self._voice_id = voice

    async def set_language(self, language: Language):
        logger.debug(f"Switching TTS language to: [{language}]")
        self._language = language_to_cartesia_language(language)

    async def stop(self, frame: EndFrame):
        await super().stop(frame)
        await self._client.close()

    async def cancel(self, frame: CancelFrame):
        await super().cancel(frame)
        await self._client.close()

    async def run_tts(self, text: str) -> AsyncGenerator[Frame, None]:
        logger.debug(f"Generating TTS: [{text}]")

        await self.push_frame(TTSStartedFrame())
        await self.start_ttfb_metrics()

        try:
            output = await self._client.tts.sse(
                model_id=self._model_id,
                transcript=text,
                voice_id=self._voice_id,
                output_format=self._output_format,
                language=self._language,
                stream=False
            )

            await self.stop_ttfb_metrics()

            frame = TTSAudioRawFrame(
                audio=output["audio"],
                sample_rate=self._output_format["sample_rate"],
                num_channels=1
            )
            yield frame
        except Exception as e:
            logger.error(f"{self} exception: {e}")

        await self.start_tts_usage_metrics(text)
        await self.push_frame(TTSStoppedFrame())<|MERGE_RESOLUTION|>--- conflicted
+++ resolved
@@ -89,7 +89,8 @@
         # if we're interrupted. Cartesia gives us word-by-word timestamps. We
         # can use those to generate text frames ourselves aligned with the
         # playout timing of the audio!
-        super().__init__(aggregate_sentences=True, push_text_frames=False, sample_rate=sample_rate, **kwargs)
+        super().__init__(aggregate_sentences=True,
+                         push_text_frames=False, sample_rate=sample_rate, **kwargs)
 
         self._api_key = api_key
         self._cartesia_version = cartesia_version
@@ -271,16 +272,8 @@
                 "transcript": text + " ",
                 "continue": True,
                 "context_id": self._context_id,
-<<<<<<< HEAD
                 "model_id": self._model_id,
                 "voice": voice_config,
-=======
-                "model_id": self.model_name,
-                "voice": {
-                    "mode": "id",
-                    "id": self._voice_id
-                },
->>>>>>> 9a4e749c
                 "output_format": self._output_format,
                 "language": self._language,
                 "add_timestamps": True,
