#
# Copyright (c) 2024–2025, Daily
#
# SPDX-License-Identifier: BSD 2-Clause License
#

"""Gemini File API client for uploading and managing files.

<<<<<<< HEAD
This module provides the GeminiFileAPI class for interacting with Google's Gemini File API,
including uploading, fetching, listing, and deleting files that can be used with Gemini
generative models.
=======
This module provides a client for Google's Gemini File API, enabling file
uploads, metadata retrieval, listing, and deletion. Files uploaded through
this API can be referenced in Gemini generative model calls.
>>>>>>> 29023628
"""

import mimetypes
from typing import Any, Dict, Optional

import aiohttp
from loguru import logger


class GeminiFileAPI:
    """Client for the Gemini File API.

    This class provides methods for uploading, fetching, listing, and deleting files
    through Google's Gemini File API.

    Files uploaded through this API remain available for 48 hours and can be referenced
    in calls to the Gemini generative models. Maximum file size is 2GB, with total
    project storage limited to 20GB.
    """

    def __init__(
        self, api_key: str, base_url: str = "https://generativelanguage.googleapis.com/v1beta/files"
    ):
        """Initialize the Gemini File API client.

        Args:
            api_key: Google AI API key
            base_url: Base URL for the Gemini File API (default is the v1beta endpoint)
        """
        self._api_key = api_key
        self._base_url = base_url
        # Upload URL uses the /upload/ path
        self.upload_base_url = "https://generativelanguage.googleapis.com/upload/v1beta/files"

    async def upload_file(
        self, file_path: str, display_name: Optional[str] = None
    ) -> Dict[str, Any]:
        """Upload a file to the Gemini File API using the correct resumable upload protocol.

        Args:
            file_path: Path to the file to upload
            display_name: Optional display name for the file

        Returns:
            File metadata including uri, name, and display_name
        """
        logger.info(f"Uploading file: {file_path}")

        async with aiohttp.ClientSession() as session:
            # Determine the file's MIME type
            mime_type, _ = mimetypes.guess_type(file_path)
            if not mime_type:
                mime_type = "application/octet-stream"

            # Read the file
            with open(file_path, "rb") as f:
                file_data = f.read()

            # Create the metadata payload
            metadata = {}
            if display_name:
                metadata = {"file": {"display_name": display_name}}

            # Step 1: Initial resumable request to get upload URL
            headers = {
                "X-Goog-Upload-Protocol": "resumable",
                "X-Goog-Upload-Command": "start",
                "X-Goog-Upload-Header-Content-Length": str(len(file_data)),
                "X-Goog-Upload-Header-Content-Type": mime_type,
                "Content-Type": "application/json",
            }

            logger.debug(f"Step 1: Getting upload URL from {self.upload_base_url}")
            async with session.post(
                f"{self.upload_base_url}?key={self._api_key}", headers=headers, json=metadata
            ) as response:
                if response.status != 200:
                    error_text = await response.text()
                    logger.error(f"Error initiating file upload: {error_text}")
                    raise Exception(f"Failed to initiate upload: {response.status} - {error_text}")

                # Get the upload URL from the response header
                upload_url = response.headers.get("X-Goog-Upload-URL")
                if not upload_url:
                    logger.error(f"Response headers: {dict(response.headers)}")
                    raise Exception("No upload URL in response headers")

                logger.debug(f"Got upload URL: {upload_url}")

            # Step 2: Upload the actual file data
            upload_headers = {
                "Content-Length": str(len(file_data)),
                "X-Goog-Upload-Offset": "0",
                "X-Goog-Upload-Command": "upload, finalize",
            }

            logger.debug(f"Step 2: Uploading file data to {upload_url}")
            async with session.post(upload_url, headers=upload_headers, data=file_data) as response:
                if response.status != 200:
                    error_text = await response.text()
                    logger.error(f"Error uploading file data: {error_text}")
                    raise Exception(f"Failed to upload file: {response.status} - {error_text}")

                file_info = await response.json()
                logger.info(f"File uploaded successfully: {file_info.get('file', {}).get('name')}")
                return file_info

    async def get_file(self, name: str) -> Dict[str, Any]:
        """Get metadata for a file.

        Args:
            name: File name (or full path)

        Returns:
            File metadata
        """
        # Extract just the name part if a full path is provided
        if "/" in name:
            name = name.split("/")[-1]

        async with aiohttp.ClientSession() as session:
            async with session.get(f"{self._base_url}/{name}?key={self._api_key}") as response:
                if response.status != 200:
                    error_text = await response.text()
                    logger.error(f"Error getting file metadata: {error_text}")
                    raise Exception(f"Failed to get file metadata: {response.status}")

                file_info = await response.json()
                return file_info

    async def list_files(
        self, page_size: int = 10, page_token: Optional[str] = None
    ) -> Dict[str, Any]:
        """List uploaded files.

        Args:
            page_size: Number of files to return per page
            page_token: Token for pagination

        Returns:
            List of files and next page token if available
        """
        params = {"key": self._api_key, "pageSize": page_size}

        if page_token:
            params["pageToken"] = page_token

        async with aiohttp.ClientSession() as session:
            async with session.get(self._base_url, params=params) as response:
                if response.status != 200:
                    error_text = await response.text()
                    logger.error(f"Error listing files: {error_text}")
                    raise Exception(f"Failed to list files: {response.status}")

                result = await response.json()
                return result

    async def delete_file(self, name: str) -> bool:
        """Delete a file.

        Args:
            name: File name (or full path)

        Returns:
            True if deleted successfully
        """
        # Extract just the name part if a full path is provided
        if "/" in name:
            name = name.split("/")[-1]

        async with aiohttp.ClientSession() as session:
            async with session.delete(f"{self._base_url}/{name}?key={self._api_key}") as response:
                if response.status != 200:
                    error_text = await response.text()
                    logger.error(f"Error deleting file: {error_text}")
                    raise Exception(f"Failed to delete file: {response.status}")

                return True<|MERGE_RESOLUTION|>--- conflicted
+++ resolved
@@ -6,15 +6,9 @@
 
 """Gemini File API client for uploading and managing files.
 
-<<<<<<< HEAD
-This module provides the GeminiFileAPI class for interacting with Google's Gemini File API,
-including uploading, fetching, listing, and deleting files that can be used with Gemini
-generative models.
-=======
 This module provides a client for Google's Gemini File API, enabling file
 uploads, metadata retrieval, listing, and deletion. Files uploaded through
 this API can be referenced in Gemini generative model calls.
->>>>>>> 29023628
 """
 
 import mimetypes
